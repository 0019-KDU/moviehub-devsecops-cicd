--- conflicted
+++ resolved
@@ -17,12 +17,7 @@
       containers:
         - name: movie-app
 
-<<<<<<< HEAD
           image: ghcr.io/0019-kdu/moviehub-devsecops-cicd:sha-9b187e86dd0f8d1744f1ac69c081d58972388a54
-=======
-          image: ghcr.io/0019-KDU/moviehub-devsecops-cicd:sha-e0fc8721bd4997dafea8525b40649aa4ca07673d
->>>>>>> 2e999b5d
-
           # Image will be automatically updated by CI/CD pipeline
           imagePullPolicy: Always
           ports:
